--- conflicted
+++ resolved
@@ -1,5 +1,4 @@
 from argparse import ArgumentParser
-<<<<<<< HEAD
 from contextlib import nullcontext
 from copy import deepcopy
 from functools import partial
@@ -15,11 +14,8 @@
 from torch.func import functional_call, stack_module_state
 from torch.optim.optimizer import Optimizer
 from torch.utils.data import Dataset, random_split
-=======
 
 from tools.ensemble_modelling import Ensemble
-from torch.utils.data import random_split
->>>>>>> a7403ddf
 from torchvision.datasets import CIFAR10
 
 import bitsandbytes as bnb
@@ -29,136 +25,6 @@
 
 
 NUM_STEPS = 2 ** 16
-
-<<<<<<< HEAD
-class Ensemble(pl.LightningModule):
-    def __init__(
-        self, seed: int, num_models: int, rsync_dest: str | None = None
-    ):
-        super().__init__()
-        self.save_hyperparameters()
-        self.models = nn.ModuleList()
-
-        for offset in range(num_models):
-            torch.cuda.manual_seed_all(seed + offset)
-            torch.manual_seed(seed + offset)
-
-            self.models.append(self.build_net())
-
-    def build_net(self) -> nn.Module:
-        cfg = ConvNextV2Config(
-            image_size=32,
-            # Femto architecture
-            depths=[2, 2, 6, 2],
-            hidden_sizes=[48, 96, 192, 384],
-            num_labels=10,
-            # The default of 4 x 4 patches shrinks the image too aggressively for
-            # low-resolution images like CIFAR-10
-            patch_size=2,
-        )
-        model = ConvNextV2ForImageClassification(cfg)
-
-        # HuggingFace initialization is terrible; use PyTorch init instead
-        for m in model.modules():
-            if isinstance(m, (nn.Conv2d, nn.Linear)):
-                m.reset_parameters()
-
-        return model
-
-    def configure_optimizers(self):
-        params, bufs = stack_module_state(list(self.models))
-        template = self.models[0]
-
-        @partial(torch.vmap, in_dims=(0, 0, None), randomness="different")
-        def fmodel(params, bufs, x):
-            return functional_call(template, (params, bufs), x)
-
-        # forward should call vmap
-        self.forward = partial(fmodel, params, bufs)
-
-        # Replace the parameters in each module with a view onto the stacked params.
-        # This allows us to easily run and save each model individually, while still
-        # using torch.vmap and training them all in a vectorized fashion.
-        for i, model in enumerate(self.models):
-            for name, buf in model.named_buffers():
-                buf.data = bufs[name][i]
-            for name, param in model.named_parameters():
-                param.data = params[name][i]
-
-        opt = bnb.optim.Adam8bit(params.values(), lr=0.002, weight_decay=0.05)
-        schedule = get_cosine_schedule_with_warmup(opt, 1_000, NUM_STEPS)
-        return [opt], [{"scheduler": schedule, "interval": "step"}]
-
-    def training_step(self, batch, batch_idx):
-        return self.shared_step(batch, 'train')
-
-    def shared_step(self, batch, stage: str):
-        x, y = batch
-        logits = self(x).logits
-
-        with torch.no_grad():
-            denom = math.log(len(logits))
-            lps = logits.log_softmax(dim=-1)
-            mixture_lps = lps.logsumexp(dim=0).sub(denom)
-
-            jsd = torch.sum(lps.exp() * (lps - mixture_lps), dim=-1).mean()
-            self.log(f'{stage}_jsd', jsd, on_step=True)
-
-        loss_fn = torch.vmap(torch.nn.functional.cross_entropy, (0, None), 0)
-        losses = loss_fn(logits, y)
-        self.log(f'{stage}_loss', losses.mean())
-
-        self.log(
-            f'{stage}_acc',
-            logits.argmax(dim=-1).eq(y).float().mean(),
-            on_epoch=not self.training,
-            on_step=self.training,
-            prog_bar=(stage == 'val'),
-        )
-        return losses.sum()
-    
-    def validation_step(self, batch, batch_idx):
-        self.shared_step(batch, 'val')
-
-    def test_step(self, batch, batch_idx):
-        self.shared_step(batch, 'test')
-
-    def on_before_zero_grad(self, optimizer: Optimizer) -> None:
-        # Log spaced checkpoints
-        step = self.global_step + 1
-
-        # Only save checkpoints at powers of 2
-        if not math.log2(step).is_integer():
-            return
-
-        self.print(f"Saving step {step} checkpoints")
-        dest = self.hparams.get('rsync_dest')
-
-        with tempfile.TemporaryDirectory() if dest else nullcontext() as log_dir:
-            log_dir = log_dir or self.trainer.log_dir
-            assert log_dir is not None
-
-            for i, model in enumerate(self.models):
-                # Weird thing we have to do to prevent PyTorch from saving the entire
-                # stack of models in the checkpoint instead of just the one we want
-                model = deepcopy(model).bfloat16()
-
-                p = Path(f"{log_dir}/model_{i}/step={step}.pt")
-                p.parent.mkdir(parents=True, exist_ok=True)
-
-                torch.save(model.state_dict(), p)
-
-            # Push to rsync
-            if dest:
-                self.print(f"Pushing to {dest}")
-
-                import sysrsync
-                sysrsync.run(
-                    source=str(log_dir),
-                    destination=dest,
-                    options=["-a"],
-                )
-
 
 class Cifar5m(Dataset):
     def __init__(self, root: str, offset: int = 0, end: int = -1, transform: Callable = lambda x: x):
@@ -183,8 +49,6 @@
         yield from zip(map(self.transform, map(Image.fromarray, self.X)), map(int, self.Y))
 
 
-=======
->>>>>>> a7403ddf
 if __name__ == '__main__':
     # Use Tensor Cores even for float32
     torch.set_float32_matmul_precision("high")
