--- conflicted
+++ resolved
@@ -15,11 +15,7 @@
 from torch import Tensor
 from pandas import DataFrame
 
-<<<<<<< HEAD
-from torch.utils.data import DataLoader
-=======
-from torch.utils.data import ConcatDataset, Dataset, DataLoader
->>>>>>> a7403ddf
+from torch.utils.data import ConcatDataset, DataLoader
 from pytorch_lightning import Trainer   
 from inference_stats import PIPELINE
 import torchvision.transforms as T
